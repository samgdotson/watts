--- conflicted
+++ resolved
@@ -53,22 +53,8 @@
         Results from PyARC results
 
         """
-<<<<<<< HEAD
 
         # TODO: need to provide results_data as hdf5 file and extract the information here using _from_hdf5
-=======
-        results_data = {}
-        results_data["mcc3"] = user_object.results_keff_mcc3
-        results_data["dif3d"] = user_object.results_keff_dif3d
-        results_data["proteus_nodal"] = user_object.results_keff_nodal
-        results_data["rzmflx"] = user_object.results_keff_rzmflx
-        results_data["persent_pert"] = user_object.results_kpert_persent
-        results_data["persent_sens"] = user_object.results_kuq_persent
-        results_data["gamsor"] = user_object.results_power_gamsor
-        results_data["dassh"] = user_object.results_dassh
-        # TODO - this is minimum information that can be brought back easily.
-        # More should be returned but will require work on PyARC.
->>>>>>> 0af20853
         return results_data
 
     def save(self, filename: PathLike):
